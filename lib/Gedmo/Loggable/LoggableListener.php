--- conflicted
+++ resolved
@@ -5,11 +5,7 @@
 use Doctrine\Common\Persistence\ObjectManager,
     Doctrine\Common\Persistence\Mapping\ClassMetadata,
     Gedmo\Mapping\MappedEventSubscriber,
-<<<<<<< HEAD
-    Gedmo\Mapping\Event\AdapterInterface,
-=======
     Gedmo\Loggable\Mapping\Event\LoggableAdapter,
->>>>>>> f89922f6
     Doctrine\Common\EventArgs;
 
 /**
@@ -96,19 +92,11 @@
     /**
      * Get the LogEntry class
      *
-<<<<<<< HEAD
-     * @param AdapterInterface $ea
-     * @param string $class
-     * @return string
-     */
-    protected function getLogEntryClass(AdapterInterface $ea, $class)
-=======
      * @param LoggableAdapter $ea
      * @param string $class
      * @return string
      */
     protected function getLogEntryClass(LoggableAdapter $ea, $class)
->>>>>>> f89922f6
     {
         return isset($this->configurations[$class]['logEntryClass']) ?
             $this->configurations[$class]['logEntryClass'] :
@@ -210,17 +198,10 @@
      *
      * @param string $action
      * @param object $object
-<<<<<<< HEAD
-     * @param AdapterInterface $ea
-     * @return void
-     */
-    private function createLogEntry($action, $object, AdapterInterface $ea)
-=======
      * @param LoggableAdapter $ea
      * @return void
      */
     private function createLogEntry($action, $object, LoggableAdapter $ea)
->>>>>>> f89922f6
     {
         $om = $ea->getObjectManager();
         $meta = $om->getClassMetadata(get_class($object));
@@ -249,16 +230,10 @@
                         continue;
                     }
                     if ($meta->isSingleValuedAssociation($field) && $value) {
-<<<<<<< HEAD
-                        $value = $ea->extractIdentifier($om, $value, false);
-                        if (!is_array($value)) {
-                            $this->pendingRelatedObjects[$value] = array(
-=======
                         $oid = spl_object_hash($value);
                         $value = $ea->extractIdentifier($om, $value, false);
                         if (!is_array($value)) {
                             $this->pendingRelatedObjects[$oid] = array(
->>>>>>> f89922f6
                                 'log' => $logEntry,
                                 'field' => $field
                             );
@@ -271,11 +246,7 @@
             $version = 1;
             $logEntryMeta = $om->getClassMetadata($logEntryClass);
             if ($action !== self::ACTION_CREATE) {
-<<<<<<< HEAD
-                $version = $ea->getNewVersion($logEntryMeta, $om, $object);
-=======
                 $version = $ea->getNewVersion($logEntryMeta, $object);
->>>>>>> f89922f6
             }
             $logEntry->setVersion($version);
 
